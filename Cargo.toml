--- conflicted
+++ resolved
@@ -20,18 +20,10 @@
 maplit = "1.0.2"
 rand = "0.8.5"
 ruma-appservice-api = { version = "0.12.2", path = "crates/ruma-appservice-api" }
-<<<<<<< HEAD
-ruma-client-api = { version = "0.20.3", path = "crates/ruma-client-api" }
-ruma-common = { version = "0.15.2", path = "crates/ruma-common" }
-ruma-events = { version = "0.30.3", path = "crates/ruma-events" }
-ruma-federation-api = { version = "0.11.1", path = "crates/ruma-federation-api" }
-=======
-ruma-client = { version = "0.15.0", path = "crates/ruma-client" }
 ruma-client-api = { version = "0.20.4", path = "crates/ruma-client-api" }
 ruma-common = { version = "0.15.3", path = "crates/ruma-common" }
 ruma-events = { version = "0.30.4", path = "crates/ruma-events" }
 ruma-federation-api = { version = "0.11.2", path = "crates/ruma-federation-api" }
->>>>>>> e0a824bc
 ruma-html = { version = "0.4.1", path = "crates/ruma-html" }
 ruma-identifiers-validation = { version = "0.10.1", path = "crates/ruma-identifiers-validation" }
 ruma-identity-service-api = { version = "0.11.1", path = "crates/ruma-identity-service-api" }
