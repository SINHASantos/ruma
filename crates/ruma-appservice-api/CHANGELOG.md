--- conflicted
+++ resolved
@@ -1,23 +1,17 @@
 # [unreleased]
 
-<<<<<<< HEAD
-=======
+Breaking changes:
+
+- The`thirdparty::get_protocol` response uses `AppserviceProtocolInstance`
+  instead of `ProtocolInstance`.
+
 # 0.12.2
 
->>>>>>> 17d1412b
 Bug fixes:
 
 - `Registration` deserialization fails if `url` is missing. The value must be
   set or `null`.
 
-<<<<<<< HEAD
-Breaking changes:
-
-- The`thirdparty::get_protocol` response uses `AppserviceProtocolInstance`
-  instead of `ProtocolInstance`.
-
-=======
->>>>>>> 17d1412b
 # 0.12.1
 
 Improvements:
