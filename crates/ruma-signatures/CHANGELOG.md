--- conflicted
+++ resolved
@@ -1,6 +1,5 @@
 # [unreleased]
 
-<<<<<<< HEAD
 Breaking changes:
 
 - `Algorithm` is replaced by `SigningKeyAlgorithm` from `ruma-common`.
@@ -24,9 +23,8 @@
 
 - Add `verify_canonical_json_bytes()` as a low-level function to check the
   signature of canonical JSON bytes
-=======
+
 # 0.17.1
->>>>>>> 2dcbdb4d
 
 Bug fixes:
 
