--- conflicted
+++ resolved
@@ -1,6 +1,5 @@
 # [unreleased]
 
-<<<<<<< HEAD
 - The deprecated global `compat` cargo feature was removed. The `compat-*` cargo
   features need to be enabled individually.
 - The `unstable-unspecified` cargo feature was removed.
@@ -10,11 +9,10 @@
   feature was removed. `XMatrix` is available in the
   `api::federation::authentication` module.
 - Bump MSRV to 1.82
-=======
+
 # 0.12.6
 
 Please refer to the changelog of ruma-events 0.30.5.
->>>>>>> d00e2e64
 
 # 0.12.5
 
