--- conflicted
+++ resolved
@@ -32,10 +32,6 @@
 unstable-msc4108 = []
 unstable-msc4140 = []
 unstable-msc4186 = []
-<<<<<<< HEAD
-=======
-unstable-unspecified = []
->>>>>>> e0a824bc
 
 # Allow IDs to exceed 255 bytes.
 compat-arbitrary-length-ids = ["ruma-identifiers-validation/compat-arbitrary-length-ids"]
