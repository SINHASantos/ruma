# [unreleased]

<<<<<<< HEAD
Breaking changes:

- Use `AuthType` for the `auth_type` of `get_uiaa_fallback_page`'s Request.
- Only allow appservices to call `appservice::request_ping::v1` and
  `appservice::set_room_visibility::v1`
- The `params` field of `UiaaInfo` is now optional. It was never required in the
  specification. Servers are encouraged to keep sending it for compatibility with
  clients that required it.
- The `reason` field of `report_room::v3::Request` is now required, due to a
  clarification in the spec.
- Remove `Capabilities::iter()` and the associated types. The code is completely
  custom and hasn't been kept up-to-date, and as far as we know it is not used
  by anyone, so we prefer to remove it to avoid an unnecessary maintenance
  burden and potential issues in the future.
- Move `Capabilities` and associated types into the
  `discovery::get_capabilities::v3` module, for consistency with other endpoints.
- `get_supported_versions::Response::known_versions()` was replaced by
  `as_supported_versions()` which returns a `SupportedVersions`.
- Update the endpoint metadata definitions to use the new syntax for variables.
- Use `ruma_common::RoomSummary` for the `space::get_hierarchy` and
  `room::get_summary` endpoints.
  - `SpaceHierarchyRoomsChunk` is now built around `RoomSummary`, and
    `SpaceHierarchyRoomsChunkInit` was removed.
  - `room::get_summary::v1::Response` is now built around `RoomSummary`.

Improvements:

- For the `membership::join_room_by_id_or_alias` and `knock::knock_room`
  endpoints, the `server_name` query parameter is only serialized if the server
  doesn't advertise at least one version that supports the `via` query
  parameter. The former was removed in Matrix 1.14.
- All the types used in `discover_homeserver::Response` now implement PartialEq
  and Eq.
=======
# 0.20.4

Improvements:

- All the types used in `discover_homeserver::Response` now implement PartialEq
  and Eq.
- Use `ruma_common::RoomSummary` for the `room::get_summary` endpoint.
- Add the `encryption`, `room_version` and `allowed_room_ids` fields to
  `SpaceHierarchyRoomsChunk`, according to MSC3266 / Matrix 1.15.
>>>>>>> e0a824bc
- Stabilize the support for the room summary endpoint, according to Matrix 1.15.
- Stabilize support for the OAuth 2.0 authorization server metadata endpoint,
  according to Matrix 1.15.
  - The `discovery::get_authentication_issuer` endpoint was removed.
  - Some fields of `AuthorizationServerMetadata` are now behind the
    `unstable-msc4108` or `unstable-msc4191` cargo features.
<<<<<<< HEAD
=======
- Add `get_supported_versions::Response::as_supported_versions()`.
>>>>>>> e0a824bc

# 0.20.3

Bug fixes:

- Fix `Capabilities::get()` and `Capabilities::set()`. They were not up-to-date
  to handle the `m.get_login_token` capability.

Improvements:

- Remove the unstable support for MSC3575 as it was closed. MSC4186 should be
  used instead.
- The `authentication` field of `discovery::discover_homeserver::Response` has
  been removed in favour of `discovery::get_authorization_server_metadata`.
- The `discovery::discover_homeserver::Response` well-known now includes the
  `rtc_foci` as defined in MSC4143.
- Use specialized room ID type (`ExtensionRoomConfig`) for all MSC4186
  extension requests, not just the Receipts extension.

# 0.20.2

Improvements:

- Add support for the authorization server metadata endpoint, according to the
  latest draft of MSC2965.
- Add the `guest_access_token` field to `account::register::v3::Request` to
  allow a guest user to upgrade to a regular account.
- Add the endpoints for peeking: `get_current_state` and `listen_to_new_events`.
- Add the `reporting::report_user` endpoint to report users, according to Matrix
  1.14.

# 0.20.1

Bug fixes:

- `unstable-msc4186` without `unstable-msc3575` no longer create a compilation
  failure.

Improvements:

- Add support for new dehydration format, according to the latest draft of
  MSC3814.
- Add unstable support for OIDC-aware compatibility, according to MSC3824.
- Stabilize support for reporting rooms, according to Matrix 1.13.
  - Removes the `unstable-msc4151` cargo feature.

# 0.20.0

Breaking changes:

- `ErrorKind` does not implement `AsRef<str>` and `Display` anymore. To get the
  same result, use `ErrorKind::errcode()`. The `ErrorCode` that is returned
  implements those traits.

Bug fixes:

- `knock_state` in `KnockedRoom` and `events` in `KnockState` are no longer
  required during deserialization and are no longer serialized if they are empty.
  This was a deviation from the spec, those fields were never required.

Improvements:

- Add unstable support for reporting rooms, according to MSC4151.
- The `unstable-exhaustive-types` cargo feature was replaced by the
  `ruma_unstable_exhaustive_types` compile-time `cfg` setting. Like all `cfg`
  settings, it can be enabled at compile-time with the `RUSTFLAGS` environment
  variable, or inside `.cargo/config.toml`. It can also be enabled by setting
  the `RUMA_UNSTABLE_EXHAUSTIVE_TYPES` environment variable.
- Add `ErrorKind::ThreepidMediumNotSupported`, according to MSC4178.
- Add `ErrorKind::UserSuspended`, according to MSC3823.
- `EmailPusherData` allows to set custom data for the pusher in the `data` field, due
  to a clarification in the spec.

# 0.19.0

Breaking changes:

- `RoomSummary::heroes` now properly contains only `UserId` instead of `String`
  as before.
- Change type of `client_secret` field in `ThirdpartyIdCredentials`
  from `Box<ClientSecret>` to `OwnedClientSecret`
- Make `id_server` and `id_access_token` in `ThirdpartyIdCredentials` optional
- The `content_disposition` fields of `media::get_content::v3::Response` and
  `media::get_content_as_filename::v3::Response` use now the strongly typed
  `ContentDisposition` instead of strings.
- Replace `server_name` on `knock::knock_room::v3::Request` and 
  `membership::join_room_by_id_or_alias::v3::Request` with `via` as per MSC4156
  / Matrix 1.12.
- Remove `RuleScope`, due to a clarification in the Matrix 1.12 where the `global`
  scope is now hardcoded.
  - The `push` endpoints don't take a scope anymore.
- Make `Content-Type` and `Content-Disposition` mandatory when creating media
  responses, according to MSC2701 / MSC2702 / Matrix 1.12.
- Use `OwnedOneTimeKeyId` and `OneTimeKeyAlgorithm` instead of
  `OwnedDeviceKeyId` and `DeviceKeyAlgorithm` respectively to identify one-time
  and fallback keys and their algorithm.
- Use `OwnedCrossSigningOrDeviceSigningKeyId` instead of `OwnedDeviceKeyId` to
  identify signing keys in `BackupAlgorithm::MegolmBackupV1Curve25519AesSha2`'s
  `signatures`.
- Use `CrossSigningOrDeviceSignatures` for the `signatures` of `BackupAlgorithm`.
- Use `ServerSignatures` for the `signatures` of `ThirdPartySigned`.

Improvements:

- Add support for MSC4186, aka simplified sliding sync, behind
  `unstable-msc4186`.
- Add support for MSC4108 OIDC sign in and E2EE set up via QR code
- Heroes in `sync::sync_events::v4`: `SyncRequestList` and `RoomSubscription`
  both have a new `include_heroes` field. `SlidingSyncRoom` has a new `heroes`
  field, with a new type `SlidingSyncRoomHero`.
- Add support for authenticated media endpoints, according to MSC3916 / Matrix
  1.11.
  - They replace the newly deprecated `media::get_*` endpoints.
- Stabilize support for animated thumbnails, according to Matrix 1.11
- Add support for terms of service at registration, according to MSC1692 /
  Matrix 1.11
- Add unstable support for [MSC4140](https://github.com/matrix-org/matrix-spec-proposals/pull/4140)
  to send `Future` events and update `Future` events with `future_tokens`.
  (`Future` events are scheduled messages that can be controlled
  with `future_tokens` to send on demand or restart the timeout)
- Change types of `SyncRequestListFilters::{room_types,not_room_types}` to
  `Vec<RoomTypeFilter>` instead of a vector of strings
  - This is a breaking change, but only for users of `unstable-msc3575`
- Add the `get_login_token` field to `Capabilities`, according to a
  clarification in Matrix 1.12.
- Add support for account locking, according to MSC3939 / Matrix 1.12.
- Allow constructing `error::ErrorBody::NotJson` outside of this crate.
- Add function for checking if a `Content-Type` is considered "safe" for `inline`
  rendering, according to MSC2702 / Matrix 1.12.

Bug fixes:

- Rename `avatar` to `avatar_url` when (De)serializing `SlidingSyncRoomHero`
- `user_id` of `SlidingSyncRoomHero` is now mandatory
- Make authentication with access token optional for the `change_password` and
  `deactivate` endpoints, due to a clarification in Matrix 1.11.
- Do not send a request body for the `logout` and `logout_all` endpoints, due
  to a clarification in Matrix 1.11.

# 0.18.0

Bug fixes:

- Don't require the `failures` field in the
  `ruma_client_api::keys::upload_signatures::Response` type.
- `sync::sync_events::v3::Timeline::is_empty` now returns `false` when the
  `limited` or `prev_batch` fields are set.
- `login_fallback::Response` now returns the proper content type
- `sso_login[_with_provider]` responses now use the proper HTTP status code.

Breaking changes:

- The conversion from `PushRule` to `ConditionalPushRule` is infallible since
  the `conditions` field is optional.
  - `MissingConditionsError` was removed.
- The `ts` field in `Request` for `get_media_preview` is now `Option`.
- The query parameter of `check_registration_token_validity` endpoint
  has been renamed from `registration_token` to `token`
- `Error` is now non-exhaustive.
- `ErrorKind::Forbidden` is now a non-exhaustive struct variant that can be
  constructed with `ErrorKind::forbidden()`.
- The `retry_after_ms` field of `ErrorKind::LimitExceeded` was renamed to
  `retry_after` and is now an `Option<RetryAfter>`, to add support for the
  Retry-After header, according to MSC4041 / Matrix 1.10
- Make `get_uiaa_fallback::v3::Response` an enum for a redirect or an HTML page.
  It will now return the proper status code and headers depending on the variant
  used.
- The http crate had a major version bump to version 1.1

Improvements:

- Point links to the Matrix 1.10 specification
- Add the `get_authentication_issuer` endpoint from MSC2965 behind the
  `unstable-msc2965` feature.
- Add `error_kind` accessor method to `ruma_client_api::Error`
- Add `FromHttpResponseErrorExt` trait that adds an `error_kind` accessor to
  `FromHttpResponseError<ruma_client_api::Error>`
- Add deprecated `user` fields for `m.login.password` and `m.login.appservice`
  login types.
- Add deprecated `address` and `medium` 3PID fields for `m.login.password`
  login type.
- Add optional cookie field to `session::sso_login*::v3` responses.
- Add support for local user erasure to `account::deactivate::v3::Request`,
  according to MSC4025 / Matrix 1.10.
- Allow `discovery::get_supported_versions::v1` to optionally accept
  authentication, according to MSC4026 / Matrix 1.10.
- Allow `account::register::v3` and `account::login::v3` to accept
  authentication for appservices.
- Add support for recursion on the `get_relating_events` endpoints, according to
  MSC3981 / Matrix 1.10
- Add server support discovery endpoint, according to MSC1929 / Matrix 1.10
- Add `dir` `Request` field on the `get_relating_events_with_rel_types` and
  `get_relating_events_with_rel_type_and_event_type` endpoints
- Add unstable support for moderator server support discovery, according to MSC4121
- Add unstable support for the room summary endpoint from MSC3266 behind the
  `unstable-msc3266` feature.
- Add unstable support for animated thumbnails, according to MSC2705

# 0.17.4

Improvements:

- Change the `avatar` field of `SlidingSyncRoom` from `Option` to `JsOption`
  - This is a breaking change, but only for users enabling the
    `unstable-msc3575` feature

# 0.17.3

Bug fixes:

- Fix deserialization of `claim_keys` responses without a `failures` field

# 0.17.2

Improvements:

- Add unstable support for MSC3983

# 0.17.1

Improvements:

- Add a ErrorKind variant for the "M_WRONG_ROOM_KEYS_VERSION" Matrix error.

# 0.17.0

Breaking changes:

- Define `rank` as an `Option<f64>` instead of an `Option<UInt>` in
  `search::search_events::v3::SearchResult`
- Remove the `token` field from `keys::get_keys::Request`, according to a spec clarification.
- `SpaceRoomJoinRule` has been moved to the `space` module of the ruma-common crate
- `backup::SessionData(Init)` were renamed to `EncryptedSessionData(Init)`

Improvements:

- Add convenience constructors for enabling lazy-loading in filters
- Add support for using an existing session to log in another (MSC3882 / Matrix 1.7)
- Add support for media download redirects (MSC3860 / Matrix 1.7)
- Stabilize support for asynchronous media uploads (MSC2246 / Matrix 1.7)
- Add support for the appservice ping mechanism (MSC 2659 / Matrix 1.7)

# 0.16.2

Bug fixes:

- Don't serialize `None` as `null` in `report_content::v3::Request`

# 0.16.1

Improvements:

* Stabilize support for getting an event by timestamp (MSC3030 / Matrix 1.6)

# 0.16.0

Breaking changes:

* Remove `sync::sync_events::v3::DeviceLists` re-export
  * Use `sync::sync_events::DeviceLists` instead
* `fully_read` field in `read_marker::set_read_marker` is no longer required
  * Remove the `fully_read` argument from `read_marker::set_read_marker::Request::new`
* Move `message::get_message_events::v3::Direction` to `ruma-common::api`
* Make `push::set_pusher::v3::Request` use an enum to differentiate when deleting a pusher
  * Move `push::get_pushers::v3::Pusher` to `push` and make it use the new `PusherIds` type
  * Remove `push::set_pusher::v3::Pusher` and use the common type instead
* Make `push::PusherKind` contain the pusher's `data`
* Use an enum for the `scope` of the `push` endpoints
* Use `NewPushRule` to construct a `push::set_pushrule::v3::Request`
* `Error` is now an enum because endpoint error construction is infallible (see changelog for
  `ruma-common`); the previous fields are in the `Standard` variant
* Use `GlobalAccountDataEventType` for `event_type` in `config::get_global_account_data`
* Use `RoomAccountDataEventType` for `event_type` in `config::get_room_account_data`
* Use `ToDeviceEventType` for `event_type` in `to_device::send_event_to_device`

Improvements:

* Add `M_BAD_ALIAS` to `error::ErrorKind`
* Remove the `unstable-msc3440` feature
  * The fields added to `RoomEventFilter` were removed by MSC3856
* Add support for the threads list API (MSC3856 / Matrix 1.4)
* Stabilize support for private read receipts
* Add support for the pagination direction parameter to `/relations` (MSC3715 / Matrix 1.4)
* Add support for notifications for threads (MSC3773 / Matrix 1.4)
* Send CORP headers by default for media responses (MSC3828 / Matrix 1.4)
* Add support for read receipts for threads (MSC3771 / Matrix 1.4)
* Add unstable support to get an event by timestamp (MSC3030)
* Add unstable support for discovering a sliding sync proxy (MSC3575)

# 0.15.3

Bug fixes:

* Don't include sensitive information in `Debug`-format of types from the `login` module

# 0.15.2

Yanked since it the minimum version for the `ruma-common` dependency was wrong.

# 0.15.1

Improvements:

* `DeviceLists` has moved from `sync::sync_events::v3` to `sync::sync_events`
  * It is still available under the old location for backwards compatibility

# 0.15.0

Breaking changes:

* Export nothing from the crate if neither the `client` nor the `server` feature is active
  * This may partially be reverted in subsequent releases
* `UnreadNotificationsCount` has moved from `sync::sync_events::v3` to `sync::sync_events`
* Remove `PartialEq` implementations for a number of types
  * If the lack of such an `impl` causes problems, please open a GitHub issue
* Split `uiaa::UserIdentifier::ThirdParty` into two separate variants
* Remove the `from` parameter from `message::get_message_events::v3::Request`'s constructors
  * This affects `new`, `backward` and `forward`
  * Since `backward` and `forward` are equivalent to `from_end` and `from_start`, those are removed
  * A new method `.from()` was added to easily set this field after initial construction
* `receipt::create_receipt` uses its own `ReceiptType`
* Reorder parameters in `{set_global_account_data, set_room_account_data}::Request::{new, new_raw}`

Improvements:

* Add support for refresh tokens (MSC2918)
* Add `ErrorKind::{UnableToAuthorizeJoin, UnableToGrantJoin}` encountered for restricted rooms
* Add support for timestamp massaging (MSC3316)
* Add support for querying relating events (MSC2675)
* Move `filter::RelationType` to `ruma_events::relations`
* Add unstable support for discovering an OpenID Connect server (MSC2965)
* Add `SpaceRoomJoinRule::KnockRestricted` (MSC3787)
* Add unstable support for private read receipts (MSC2285)
* Add unstable support for API scope restriction (MSC2967)

# 0.14.1

Improvements:

* Add `From<&UserId>` and `From<&OwnedUserId>` implementations for `UserIdentifier`
* Add `UserIdentifier::email` constructor

# 0.14.0

Bug fixes:

* Fix HTTP method of `backup::update_backup`
* Make score and reason optional in room::report_content::Request
* Fix `uiaa::*::thirdparty_id_creds` according to a clarification in the spec

Breaking changes:

* Use `Raw` for `config::set_*_account_data::Request::data`.
* Rename the endpoints in `backup`:
  * `add_backup_key_session` => `add_backup_keys_for_session`
  * `add_backup_key_sessions` => `add_backup_keys_for_room`
  * `create_backup` => `create_backup_version`
  * `delete_backup` => `delete_backup_version`
  * `delete_backup_key_session` => `delete_backup_keys_for_session`
  * `delete_backup_key_sessions` => `delete_backup_keys_for_room`
  * `get_backup` => `get_backup_info`
  * `get_backup_key_session` => `get_backup_keys_for_session`
  * `get_backup_key_sessions` => `get_backup_keys_for_room`
  * `get_latest_backup` => `get_latest_backup_info`
  * `update_backup` => `update_backup_version`
* Rename `discover` to `discovery`
* Move `capabilities::get_capabilities` into `discovery`
* Make `from` optional in `message::get_message_events` according to a clarification in the spec

Improvements:

* Add support for the space summary API in `space::get_hierarchy` according to MSC2946.
* Add `device_id` to `account::whoami::Response` according to MSC2033
* Add `is_guest` to `account::whoami::Response` according to MSC3069
* Add `session::login::LoginInfo::ApplicationService` according to MSC2778
* Add new fields in `discovery::get_capabilities::Capabilities` according to MSC3283
* Implement Space Summary API according to MSC2946
* Add unstable support for threads in `filter::RoomEventFilter` according to MSC3440

# 0.13.0

Bug fixes:

* Fix deserialization of `r0::session::get_login_types::CustomLoginType`.
* Make fields of `r0::session::get_login_types::IdentityProvider` public.

Breaking changes:

* Use an enum for user-interactive auth stage type (used to be `&str` / `String`)
* Make `r0::uiaa::ThirdpartyIdCredentials` an owned type and remove its `Incoming` equivalent
  * Previously, we had two fields of type `&'a [ThirdpartyIdCredentials<'a>]` and this kind of
    nested borrowing can be very annoying
* `LoginInfo` no longer implements `PartialEq` and `Eq` due to the custom variant that was added.
* `LoginInfo` converted to newtype variants.
* Use `Raw` for `create_room::Request::creation_content`
* Delete `r0::contact` module
  * `request_contact_verification_token` was an out-of-date duplicate of
    `r0::account::request_3pid_management_token_via_email`
  * `get_contacts` has been can now be found at `r0::account::get_3pids`
* Move `r0::uiaa::authorize_fallback` to `r0::uiaa::get_uiaa_fallback_page`
* Change type of field `start` of `r0::message::get_message_events::Response` to
  `String` in accordance with the updated specification.
* Rename `uiaa::UserIdentifier::MatrixId` variant to `uiaa::UserIdentifier::UserIdOrLocalpart`

Improvements:

* Add support for reasons in the membership endpoints:

  ```rust
  r0::membership::{
    join_room_by_id,
    join_room_by_id_or_alias,
    invite_user,
    unban_user
  }
  ```
* Add a `.data()` accessor method to `r0::uiaa::{AuthData, IncomingAuthData}`
* Allow to construct the custom `AuthData` variant with `IncomingAuthData::new` and then call
  `IncomingAuthData::to_outgoing` on it.
* Add custom variant to `LoginInfo` which can be constructed with `IncomingLoginInfo::new` and
  then call `IncomingLoginInfo::to_outgoing` on it.
* Move MSC2858 - Multiple SSO Identity Providers out of the `unstable-pre-spec` feature flag, this
  includes:
  * The `r0::session::get_login_types::{IdentityProvider, IdentityProviderBrand}` types
  * The `session::sso_login_with_provider::v3` endpoint
* Move reason support for leaving room out of `unstable-pre-spec`
* Move room type support out of `unstable-pre-spec`
* Move knocking support out of `unstable-pre-spec`
* Move blurhash support to `unstable-msc2448`

# 0.12.3

* Add a `feature = "compat"` workaround for Element failing on `GET /_matrix/client/r0/account/3pid`
  response if the optional `threepids` field is missing

# 0.12.2

Improvements

* Add `auth_type` and `session` accessors to `uiaa::IncomingAuthData`

# 0.12.1

Improvements:

* Add `auth_type` and `session` accessors to `uiaa::AuthData`

# 0.12.0

Breaking changes:

* Change inconsistent types in `rooms` and `not_rooms` fields in
  `RoomEventFilter` structure: both types now use `RoomId`
* Move `r0::{session::login::UserIdentifier => uiaa::UserIdentifier}`
* Add `stages` parameter to `r0::uiaa::AuthFlow::new`
* Upgrade dependencies

Improvements:

* Add more endpoints:

  ```rust
  r0::knock::knock_room
  ```
* Add unstable support for room knocking
* Add unstable support for reasons for leaving rooms

# 0.11.2

Yanked since it depended on a version of ruma-api that had to be yanked too.

# 0.11.1

Yanked, wrong dependency version.

# 0.11.0

Breaking changes:

* Use `Raw<AnyInitialStateEvent>` over just `AnyInitialStateEvent` in the `initial_state` field
  of `r0::room::create_room::Request`
* Remove

  ```rust
  r0::keys::{
      CrossSigningKey, CrossSigningKeySignatures, KeyUsage, OneTimeKey, SignedKey,
      SignedKeySignatures,
  }
  ```

  These are now found in `ruma_common::encryption` (or `ruma::encryption`).
* Remove `r0::to_device::DeviceIdOrAllDevices`, now found in `ruma_common::to_device`
  (or `ruma::to_device`)
* Remove `r0::contact::get_contacts::{ThirdPartyIdentifier, ThirdPartyIdentifierInit}`, now found
  in `ruma_common::thirdparty` (or `ruma::thirdparty`)

# 0.10.2

Bug fixes:

* Remove authentication for get alias endpoint

# 0.10.1

Improvements:

* Add unstable support for room types

# 0.10.0

Bug fixes:

* Fix deserialization of `r0::room::get_room_event::Response`
* More missing fields in `r0::sync::sync_events::Response` can be deserialized
* Fix `get_tags::Response` serialization
* Fix unsetting avatar URL when `compat` feature is enabled

Breaking changes:

* Update `contains_url: Option<bool>` in `r0::filter::RoomEventFilter` to
  `url_filter: Option<UrlFilter>`.
* Borrow strings in outgoing requests and responses.
  * Explicit types may have to be updated from `endpoint::Request` to `endpoint::Request<'_>` on
    clients and `endpoint::IncomingRequest` on servers, the other way around for responses.
  * When sending a request or response, you shouldn't have to clone things as much as before. Tip:
    Use clippy to detect now-unnecessary `.into()` conversions.
* Make most types non-exhaustive
  * This means you no longer can construct many of them using struct literals.
  * Instead, constructors are provided.
  * Tip: To set optional fields that aren't set in the constructor, you may find the `assign` crate
    useful.
* Make `avatar_url` in `r0::profile::set_avatar_url::Request` an `Option`
* Update type of `canonical_alias` in `r0::directory::PublicRoomsChunk` from
  `Option<String>` to `Option<RoomAliasId>`
* Update `r0::room::create_room::CreationContent`
  * Change `federated`s type from `Option<bool>` to `bool`
  * Add `predecessor` field
* Update `r0::push::get_pushrules_all` and `r0::push::get_pushrules_global_scope` to use the
  `Ruleset` type from `ruma_common::push` (also available as `ruma::push`)
* Fix event types in `r0::context::get_context`
* Fix event types in `r0::sync::sync_events`
* Update type of `user_id` in `r0::account::whoami` from `String` to `ruma_identifiers::UserId`
* Update type of `limited` in `r0::sync::sync_events::Timeline` from `Option<bool>` to `bool`
* Use `DeviceId` for `device_id` field of `r0::session::login::Response`
* Use `ruma_identifiers::ServerName` instead of `String` for `server_name` fields in the following
  endpoints:
  ```rust
  r0::{
      account::request_openid_token,
      media::{get_content, get_content_as_filename, get_content_thumbnail},
      membership::join_room_by_id_or_alias,
      session::login,
  }
  ```
* Rename `r0::search::search_events::{RoomEventJsons => ResultRoomEvents}`. The previous name was an
  error introduced in a mass search and replace
* `r0::sync::sync_events::SetPresence` has been moved and renamed. Use `presence::PresenceState`
  from `ruma` or `ruma-common`.
* `r0::push::Action` has been moved. Import it from `ruma` or `ruma-common`.
* Update type of `limit` in `r0::user_directory::search_users` from
  `Option<UInt>` to `UInt`
* Rename `r0::message::{create_message_event => send_message_event}`
* Rename `r0::state::{create_state_event_* => send_state_event_*}`
* Replace `r0::keys::{AlgorithmAndDeviceId, KeyAlgorithm}` with
  `ruma_identifiers::{DeviceKeyId, DeviceKeyAlgorithm}`, respectively
* Use `ruma_identifiers::{ServerName, ServerKeyId}` in `signatures` fields of
  `r0::room::membership::ThirdPartySigned`.
* Move `r0::directory::{Filter, PublicRoomsChunk, RoomNetwork}` to
  the `ruma-common` crate
* Replace `r0::room::create_room::InitialStateEvent` with `ruma_events::InitialStateEvent`
* `error::ErrorKind` no longer implements `Copy`, `FromStr`
* Switch from `AnyEvent` to `AnyRoomEvent` in `r0::search::search_events`
* Move `r0::account::request_openid_token::TokenType` to `ruma-common` crate
* Move `user: UserInfo` in `r0::session::login::Request` to `identifier: UserIdentifier` in
  `r0::session::login::LoginInfo::Password`
  * `r0::session::login::Request::new` takes only `login_info: LoginInfo` as a param
* Change `ruma_events::AnyEvent` to `ruma_events::AnySyncRoomEvent` in
  `push::get_notifications::Notification`
* Use `ruma_identifiers::MxcUri` instead of `String` for `avatar_url` fields in the following
  endpoints:
  ```rust
  r0::{
      directory,
      media::create_content,
      membership::joined_members,
      profile::{get_avatar_url, get_profile, set_avatar_url},
      search::{search_events, search_users}
  }
  ```
* Change `r0::session::get_login_types::LoginType` to a non-exhaustive enum of structs.
* Move `r0::receipt::ReceiptType` to the `ruma-common` crate

Improvements:

* Add method `into_event_content` for `r0::room::create_room::CreationContent`
* Add room visibility endpoints: `r0::directory::{get_room_visibility, set_room_visibility}`.
* Add is_empty helpers for structs in `r0::sync::sync_events`
* Add a constructor for request structs of the following endpoints
  * `r0::room::create_room`
  * `r0::message::get_message_events`
* Add `logout_devices` field to `r0::account::change_password`
* Add `r0::room::aliases` (introduced in r0.6.1)
* Add constructors that use `ruma_identifiers::MxcUri` for `Request` in the following endpoints:
  ```rust
  r0::media::{
      get_content,
      get_content_as_filename,
      get_content_thumbnail
  }
  ```
* Implement MSC2858 - Multiple SSO Identity Providers under the `unstable-pre-spec` feature flag:
  * Add the `r0::session::get_login_types::{IdentityProvider, IdentityProviderBrand}` types
  * Add the `r0::session::sso_login_with_provider` endpoint

# 0.9.0

Bug fixes:

* Fix (de)serialization for `r0::media::get_content_thumbnail::Response`
* Make `r0::device::get_devices::Response::devices` public

Breaking changes:

* The `event_id` in the response for the message and state sending endpoints is now required
  * r0.6.0 doesn't say they are required, but this has been fixed for the next version of the spec
* Updated the type of `r0::sync::sync_events::DeviceLists` fields
* Change `r0::device::Device` fields according to the spec

Improvements:

* `r0::keys::AlgorithmAndDeviceId` now implements `Display`

# 0.8.0

Breaking changes:

* Update all endpoints to r0.6.0
  * Some of the changes from that might not be listed below, but it should be
    easy to figure out what changed from the documentation and compiler errors
    if you are using any of the affected endpoints.
* Add `server_name` parameter to `r0::join::join_room_by_id_or_alias`
* Modify `r0::account::AuthenticationData`:
  * Rename to `AuthData`
  * Change to an enum to facilitate fallback auth acknowledgements
  * Add `auth_parameters` field
  * Move to `r0::uiaa` module
* Add `room_network` parameter to `r0::directory::get_public_rooms_filtered` to
  represent `include_all_networks` and `third_party_instance_id` Matrix fields
* Update `r0::account::register` endpoint:
  * Remove `bind_email` request field (removed in r0.6.0)
  * Remove `inhibit_login` request field, make `access_token` and `device_id` response fields optional (added in r0.4.0)
  * Remove deprecated `home_server` response field (removed in r0.4.0)
* Update `r0::contact::get_contacts` endpoint to r0.6.0
* Change `UInt` timestamps to `SystemTime` in:
  * `media::get_media_preview::Request`
  * `push::get_notifications::Notification`
  * `server::get_user_info::ConnectionInfo`
  * `device::Device`
* Change all usages of `HashMap` to `BTreeMap`
* Change the messages type that gets sent out using the `r0::client_exchange::send_event_to_device`
  request.
* Add `M_USER_DEACTIVATED` to `error::ErrorKind`
* Make `display_name` field of `r0::membership::joined_events::RoomMember` optional
* Update `r0::search::search_events` to r0.6.0
* Add `account_data` field to `r0::sync::sync_events`
* Rename `r0::client_exchange` to `r0::to_device`

Improvements:

* Add types for User-Interactive Authentication API: `r0::uiaa::{AuthFlow, UiaaInfo, UiaaResponse}`
* Add missing serde attributes to `get_content_thumbnail` query parameters
* Add missing `state` response field to `r0::message::get_message_events`
* Normalize `serde_json` imports
* Remove dependency on the `url` crate

# 0.7.2

Bug fixes:

* Fix `create_room` requests without an `initial_state` field failing deserialization
* Fix `sync_events` responses without a `device_one_time_keys_count` field failing deserialization

# 0.7.1

Bug fixes:

* Fix deserialization of `sync_events::Request`
* Fix (de)serialization of `sync_events::RoomSummary`

# 0.7.0

Breaking changes:

* Update ruma-api to 0.15.0
* Update ruma-events to 0.18.0
* Fix `r0::session::get_login_types`
* Add `allow_remote` parameter to `r0::media::get_content`
* Add missing parameters for `r0::room::create_room`
* Moved `r0::room::create_room::Invite3pid` to `r0::membership::Invite3pid`
* Replaced `user_id` parameter of `r0::membership::invite_user` with `recipient`
  to allow invitation of users by either Matrix or third party identifiers.
* Remove deprecated endpoint `r0::contact::create_contact` (deprecated in r0.6.0)
* Add lazy-loading options to `r0::filter::RoomEventFilter` (introduced in r0.5.0)
* Change type for `limit` request parameter of `r0::context::get_context` from `u8` to `Option<js_int::UInt>`
* Use `std::time::Duration` for appropriate fields on several endpoints:
  ```
  r0::{
      account::request_openid_token,
      keys::{claim_keys, get_keys},
      presence::get_presence,
      sync::sync_events,
      typing::create_typing_event,
      voip::get_turn_server_info
  }
  ```

Improvements:

* Add an `Error` type that represents the well-known errors in the client-server API
  * the response deserialization code will try to create an instance of this type from http responses that indicate an error
* Add OpenID token request endpoint.
* Add `r0::client_exchange::send_event_to_device` (introduced in r0.3.0)
* Add endpoints to retrieve account_data (introduced in r0.5.0)
* Add media endpoints: `r0::media::{get_media_config, get_media_preview, get_content_as_filename}`
* Add `unstable_features` to `unversioned::get_supported_versions` (introduced in r0.5.0)
* Add request and response parameters for `r0::account::deactivate`
* Add `r0::session::sso_login` (introduced in r0.5.0)
* Add `filter` type for `r0::context::get_context`

# 0.6.0

Breaking changes:

* Update ruma-api to 0.13.0
* Our Minimum Supported Rust Version is now 1.40.0
* Remove presence list endpoints `r0::presence::{get_subscribed_presences, update_presence_subscriptions}` (removed in r0.5.0)
* Refactor `r0::send` endpoints and remove module:
  * Move `r0::send::send_message_event` to `r0::message::create_message_event`
  * Move `r0::send::send_state_event_for_empty_key` to `r0::state:create_state_event_for_empty_key`
  * Move `r0::send::send_state_event_for_key` to `r0::state:create_state_event_for_key`
* Refactor `r0::sync` endpoints:
  * Move `r0::sync::get_member_events` to `r0::membership::get_member_events`
  * Move `r0::sync::get_message_events` to `r0::message::get_message_events`
  * Move `r0::sync::get_state_events` to `r0::state::get_state_events`
  * Move `r0::sync::get_state_events_for_empty_key` to `r0::state::get_state_events_for_empty_key`
  * Move `r0::sync::get_state_events_for_key` to `r0::state::get_state_events_for_key`
* Update endpoints for requesting account management tokens via email:
  * Move `r0::account::request_password_change_token` to `r0::account::request_password_change_token_via_email`
  * Move `r0::account::request_register_token` to `r0::account::request_registration_token_via_email`
  * Modify `r0::account::request_registration_token_via_email` not to be rate-limited and require authentication
* Merge duplicate enums `r0::contact::get_contact::Medium` and `r0::session::login::Medium` and move them to `r0::thirdparty`

Improvements:

* Add `r0::device` endpoints
* Add `r0::room::get_room_event` (introduced in r0.4.0)
* Add `r0::read_marker::set_read_marker` (introduced in r0.4.0)
* Add `r0::capabilities::get_capabilities` (introduced in r0.5.0)
* Add `r0::keys` endpoints (introduced in r0.3.0)
* Add `r0::session::get_login_types` (introduced in r0.4.0)
* Add `r0::account::get_username_availability` (introduced in r0.4.0)
* Add endpoints to request management tokens (introduced upstream in r0.4.0):
  * `r0::account::request_3pid_management_token_via_msisdn`
  * `r0::account::request_password_change_token_via_msisdn`
  * `r0::account::request_registration_token_via_msisdn`
  * `r0::account::request_3pid_management_token_via_email`
* Update `r0::presence_get_presence` from r0.4.0 to r0.6.0
* Add `r0::account::bind_3pid`
* Add `r0::account::delete_3pid`
* Add `r0::account::unbind_3pid`
* Add `r0::push` endpoints
* Add `r0::room::upgrade_room` (introduced upstream in r0.5.0)

# 0.5.0

Breaking changes:

* Our Minimum Supported Rust Version is now 1.39.0
* Update ruma-api from 0.11.0 to 0.12.0
* Move `r0::directory::get_public_rooms::PublicRoomsChunk` to `r0::directory::PublicRoomsChunk`
* Move `r0::room::create_room::Visibility` to `r0::room::Visibility`
* Move `r0::account::register::AuthenticationData` to `r0::account::AuthenticationData`

Improvements:

* Update `r0::directory::get_public_rooms` from r0.3.0 to r0.6.0
* Add `r0::directory::get_public_rooms_filtered` (introduced upstream in r0.3.0)
* Add `filter` optional parameter to `r0::sync::get_message_events` (introduced upstream in r0.3.0)
* Add `r0::appservice::set_room_visibility` (part of application service extensions for the client-server API)
* Add `contains_url` to `r0::filter::RoomEventFilter` (introduced upstream in r0.3.0)
* Update `r0::account::change_password` from r0.3.0 to r0.6.0
  * Add optional `auth` field<|MERGE_RESOLUTION|>--- conflicted
+++ resolved
@@ -1,6 +1,5 @@
 # [unreleased]
 
-<<<<<<< HEAD
 Breaking changes:
 
 - Use `AuthType` for the `auth_type` of `get_uiaa_fallback_page`'s Request.
@@ -17,14 +16,11 @@
   burden and potential issues in the future.
 - Move `Capabilities` and associated types into the
   `discovery::get_capabilities::v3` module, for consistency with other endpoints.
-- `get_supported_versions::Response::known_versions()` was replaced by
-  `as_supported_versions()` which returns a `SupportedVersions`.
+- `get_supported_versions::Response::known_versions()` was removed.
+  `as_supported_versions()` should be used instead.
 - Update the endpoint metadata definitions to use the new syntax for variables.
-- Use `ruma_common::RoomSummary` for the `space::get_hierarchy` and
-  `room::get_summary` endpoints.
-  - `SpaceHierarchyRoomsChunk` is now built around `RoomSummary`, and
-    `SpaceHierarchyRoomsChunkInit` was removed.
-  - `room::get_summary::v1::Response` is now built around `RoomSummary`.
+- `SpaceHierarchyRoomsChunk` is now built around `RoomSummary`, and
+  `SpaceHierarchyRoomsChunkInit` was removed.
 
 Improvements:
 
@@ -32,9 +28,7 @@
   endpoints, the `server_name` query parameter is only serialized if the server
   doesn't advertise at least one version that supports the `via` query
   parameter. The former was removed in Matrix 1.14.
-- All the types used in `discover_homeserver::Response` now implement PartialEq
-  and Eq.
-=======
+
 # 0.20.4
 
 Improvements:
@@ -44,17 +38,13 @@
 - Use `ruma_common::RoomSummary` for the `room::get_summary` endpoint.
 - Add the `encryption`, `room_version` and `allowed_room_ids` fields to
   `SpaceHierarchyRoomsChunk`, according to MSC3266 / Matrix 1.15.
->>>>>>> e0a824bc
 - Stabilize the support for the room summary endpoint, according to Matrix 1.15.
 - Stabilize support for the OAuth 2.0 authorization server metadata endpoint,
   according to Matrix 1.15.
   - The `discovery::get_authentication_issuer` endpoint was removed.
   - Some fields of `AuthorizationServerMetadata` are now behind the
     `unstable-msc4108` or `unstable-msc4191` cargo features.
-<<<<<<< HEAD
-=======
 - Add `get_supported_versions::Response::as_supported_versions()`.
->>>>>>> e0a824bc
 
 # 0.20.3
 
