--- conflicted
+++ resolved
@@ -1,6 +1,5 @@
 # [unreleased]
 
-<<<<<<< HEAD
 Breaking changes:
 
 - Use `AuthType` for the `auth_type` of `get_uiaa_fallback_page`'s Request.
@@ -19,26 +18,25 @@
   burden and potential issues in the future.
 - Move `Capabilities` and associated types into the
   `discovery::get_capabilities::v3` module, for consistency with other endpoints.
-=======
-# 0.20.3
->>>>>>> 17d1412b
-
-Bug fixes:
-
-- Fix `Capabilities::get()` and `Capabilities::set()`. They were not up-to-date
-  to handle the `m.get_login_token` capability.
-
-Improvements:
-
-- Remove the unstable support for MSC3575 as it was closed. MSC4186 should be
-  used instead.
-<<<<<<< HEAD
+
+Improvements:
+
 - For the `membership::join_room_by_id_or_alias` and `knock::knock_room`
   endpoints, the `server_name` query parameter is only serialized if the server
   doesn't advertise at least one version that supports the `via` query
   parameter. The former was removed in Matrix 1.14.
-=======
->>>>>>> 17d1412b
+
+# 0.20.3
+
+Bug fixes:
+
+- Fix `Capabilities::get()` and `Capabilities::set()`. They were not up-to-date
+  to handle the `m.get_login_token` capability.
+
+Improvements:
+
+- Remove the unstable support for MSC3575 as it was closed. MSC4186 should be
+  used instead.
 - The `authentication` field of `discovery::discover_homeserver::Response` has
   been removed in favour of `discovery::get_authorization_server_metadata`.
 - The `discovery::discover_homeserver::Response` well-known now includes the
